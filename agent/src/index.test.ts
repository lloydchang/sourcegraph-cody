import assert from 'assert'
import { execSync } from 'child_process'
import os from 'os'
import path from 'path'
import fspromises from 'fs/promises'
import * as vscode from 'vscode'

import { afterAll, beforeAll, beforeEach, describe, expect, it } from 'vitest'

import { isWindows } from '@sourcegraph/cody-shared'

import { URI } from 'vscode-uri'
import { TestClient, asTranscriptMessage } from './TestClient'
import { decodeURIs } from './decodeURIs'
import { isNode16 } from './isNode16'
import type { CustomChatCommandResult, CustomEditCommandResult, EditTask } from './protocol-alias'

const explainPollyError = `

    ===================================================[ NOTICE ]=======================================================
    If you get PollyError or unexpected diff, you might need to update recordings to match your changes.
    Run the following commands locally to update the recordings:

      export SRC_ACCESS_TOKEN=YOUR_TOKEN
      export SRC_ACCESS_TOKEN_WITH_RATE_LIMIT=RATE_LIMITED_TOKEN # see https://sourcegraph.slack.com/archives/C059N5FRYG3/p1702990080820699
      export SRC_ENDPOINT=https://sourcegraph.com
      pnpm update-agent-recordings
      # Press 'u' to update the snapshots if the new behavior makes sense. It's
      # normal that the LLM returns minor changes to the wording.
      git commit -am "Update agent recordings"


    More details in https://github.com/sourcegraph/cody/tree/main/agent#updating-the-polly-http-recordings
    ====================================================================================================================

    `

const prototypePath = path.join(__dirname, '__tests__', 'example-ts')
const workspaceRootUri = vscode.Uri.file(path.join(os.tmpdir(), 'cody-vscode-shim-test'))
const workspaceRootPath = workspaceRootUri.fsPath

const mayRecord =
    process.env.CODY_RECORDING_MODE === 'record' || process.env.CODY_RECORD_IF_MISSING === 'true'

describe('Agent', () => {
    const dotcom = 'https://sourcegraph.com'
    if (mayRecord) {
        execSync('src login', { stdio: 'inherit' })
        assert.strictEqual(
            process.env.SRC_ENDPOINT,
            dotcom,
            'SRC_ENDPOINT must be https://sourcegraph.com'
        )
    }

    if (process.env.VITEST_ONLY && !process.env.VITEST_ONLY.includes('Agent')) {
        it('Agent tests are skipped due to VITEST_ONLY environment variable', () => {})
        return
    }

    const client = new TestClient({
        name: 'defaultClient',
        // The redacted ID below is copy-pasted from the recording file and
        // needs to be updated whenever we change the underlying access token.
        // We can't return a random string here because then Polly won't be able
        // to associate the HTTP requests between record mode and replay mode.
        accessToken:
            process.env.SRC_ACCESS_TOKEN ??
            'REDACTED_b09f01644a4261b32aa2ee4aea4f279ba69a57cff389f9b119b5265e913c0ea4',
    })

    // Bundle the agent. When running `pnpm run test`, vitest doesn't re-run this step.
    //
    // ⚠️ If this line fails when running unit tests, chances are that the error is being swallowed.
    // To see the full error, run this file in isolation:
    //
    //   pnpm test agent/src/index.test.ts
    execSync('pnpm run build:agent', {
        cwd: client.getAgentDir(),
        stdio: 'inherit',
    })

    // Initialize inside beforeAll so that subsequent tests are skipped if initialization fails.
    beforeAll(async () => {
        await fspromises.mkdir(workspaceRootPath, { recursive: true })
        await fspromises.cp(prototypePath, workspaceRootPath, {
            recursive: true,
        })
        const serverInfo = await client.initialize({
            serverEndpoint: 'https://sourcegraph.com',
            // Initialization should always succeed even if authentication fails
            // because otherwise clients need to restart the process to test
            // with a new access token.
            accessToken: 'sgp_INVALIDACCESSTOK_ENTHISSHOULDFAILEEEEEEEEEEEEEEEEEEEEEEE2',
        })
        expect(serverInfo?.authStatus?.isLoggedIn).toBeFalsy()

        // Log in so test cases are authenticated by default
        const valid = await client.request('extensionConfiguration/change', {
            ...client.info.extensionConfiguration,
            anonymousUserID: 'abcde1234',
            accessToken: client.info.extensionConfiguration?.accessToken ?? 'invalid',
            serverEndpoint: client.info.extensionConfiguration?.serverEndpoint ?? dotcom,
            customHeaders: {},
        })
        expect(valid?.isLoggedIn).toBeTruthy()

        // Confirm .cody/ignore is active at start up
        const codyIgnore = await client.request('check/isCodyIgnoredFile', { urls: [ignoredPath] })
        expect(codyIgnore).toBeTruthy()
    }, 10_000)

    beforeEach(async () => {
        await client.request('testing/reset', null)
    })

    const sumPath = path.join(workspaceRootPath, 'src', 'sum.ts')
    const sumUri = vscode.Uri.file(sumPath)
    const animalPath = path.join(workspaceRootPath, 'src', 'animal.ts')
    const animalUri = vscode.Uri.file(animalPath)
    const squirrelPath = path.join(workspaceRootPath, 'src', 'squirrel.ts')
    const squirrelUri = vscode.Uri.file(squirrelPath)
    const multipleSelections = path.join(workspaceRootPath, 'src', 'multiple-selections.ts')
    const multipleSelectionsUri = vscode.Uri.file(multipleSelections)

    // Context files ends with 'Ignored.ts' will be excluded by .cody/ignore
    const ignoredPath = path.join(workspaceRootPath, 'src', 'isIgnored.ts')
    const ignoredUri = vscode.Uri.file(ignoredPath)

    it('extensionConfiguration/change (handle errors)', async () => {
        // Send two config change notifications because this is what the
        // JetBrains client does and there was a bug where everything worked
        // fine as long as we didn't send the second unauthenticated config
        // change.
        const invalid = await client.request('extensionConfiguration/change', {
            ...client.info.extensionConfiguration,
            anonymousUserID: 'abcde1234',
            // Redacted format of an invalid access token (just random string). Tests fail in replay mode
            // if we don't use the redacted format here.
            accessToken: 'REDACTED_0ba08837494d00e3943c46999589eb29a210ba8063f084fff511c8e4d1503909',
            serverEndpoint: 'https://sourcegraph.com/',
            customHeaders: {},
        })
        expect(invalid?.isLoggedIn).toBeFalsy()
        const valid = await client.request('extensionConfiguration/change', {
            ...client.info.extensionConfiguration,
            anonymousUserID: 'abcde1234',
            accessToken: client.info.extensionConfiguration?.accessToken ?? 'invalid',
            serverEndpoint: client.info.extensionConfiguration?.serverEndpoint ?? dotcom,
            customHeaders: {},
        })
        expect(valid?.isLoggedIn).toBeTruthy()

        // Please don't update the recordings to use a different account without consulting #wg-cody-agent.
        // When changing an account, you also need to update the REDACTED_ hash above.
        //
        // To update the recordings with the correct account, run the following command
        // from the root of this repository:
        //
        //    source agent/scripts/export-cody-http-recording-tokens.sh
        //
        // If you don't have access to this private file then you need to ask
        // for sombody on the Sourcegraph team to help you update the HTTP requests.
<<<<<<< HEAD
        expect(valid?.username).toStrictEqual('umpox-sourcegraph')
=======
        expect(valid?.username).toStrictEqual('sourcegraphbot9k-fnwmu')
>>>>>>> 0b259fcd
    }, 10_000)

    describe('Autocomplete', () => {
        it('autocomplete/execute (non-empty result)', async () => {
            await client.openFile(sumUri)
            const completions = await client.request('autocomplete/execute', {
                uri: sumUri.toString(),
                position: { line: 1, character: 3 },
                triggerKind: 'Invoke',
            })
            const texts = completions.items.map(item => item.insertText)
            expect(completions.items.length).toBeGreaterThan(0)
            expect(texts).toMatchInlineSnapshot(
                `
          [
            "   return a + b;",
          ]
        `,
                explainPollyError
            )
            client.notify('autocomplete/completionAccepted', {
                completionID: completions.items[0].id,
            })
        }, 10_000)
    })

    it('graphql/getCurrentUserCodySubscription', async () => {
        const currentUserCodySubscription = await client.request(
            'graphql/getCurrentUserCodySubscription',
            null
        )
        expect(currentUserCodySubscription).toMatchInlineSnapshot(`
          {
            "applyProRateLimits": true,
<<<<<<< HEAD
            "currentPeriodEndAt": "2024-03-29T09:31:37Z",
            "currentPeriodStartAt": "2024-02-29T09:31:37Z",
=======
            "currentPeriodEndAt": "2024-04-14T22:11:32Z",
            "currentPeriodStartAt": "2024-03-14T22:11:32Z",
>>>>>>> 0b259fcd
            "plan": "PRO",
            "status": "ACTIVE",
          }
        `)
    }, 10_000)

    describe('Chat', () => {
        it('chat/submitMessage (short message)', async () => {
            const lastMessage = await client.sendSingleMessageToNewChat('Hello!')
            expect(lastMessage).toMatchInlineSnapshot(
                `
              {
                "speaker": "assistant",
                "text": " Hi there!",
              }
            `,
                explainPollyError
            )
        }, 30_000)

        it('chat/submitMessage (long message)', async () => {
            const lastMessage = await client.sendSingleMessageToNewChat(
                'Generate simple hello world function in java!'
            )
            const trimmedMessage = trimEndOfLine(lastMessage?.text ?? '')
            expect(trimmedMessage).toMatchInlineSnapshot(
                `
<<<<<<< HEAD
              " Here is a simple Java program that prints "Hello World" to the console:
=======
              " Here is a simple Hello World program in Java:
>>>>>>> 0b259fcd

              \`\`\`java
              public class Main {
                public static void main(String[] args) {
                  System.out.println("Hello World!");
                }
              }
              \`\`\`

              To break this down:
<<<<<<< HEAD
=======

              - The code is wrapped in a class called Main. This is required as all Java code needs to be inside a class.

              - The main method is the entry point of the program. It is marked as public static void - this means it can be called from outside the class, without needing to instantiate the class, and it does not return anything.

              - System.out.println prints the text "Hello World!" to the console/standard output.
>>>>>>> 0b259fcd

              - The code is wrapped in a class called Main. This class contains the main method where the program execution begins.

              - The main method has a String array parameter called args. This contains any command line arguments passed to the program.

              - Inside the main method, we call System.out.println("Hello World"); to print the text "Hello World!" to the console.

              - The println method handles printing the text and moving to a new line after.

              So this program simply prints "Hello World!" when run. To execute it from the command line:

              - Save the code in a file called Main.java
              - Compile it with: javac Main.java
              - Run it with: java Main

              And you'll see the output printed to the console."
            `,
                explainPollyError
            )
        }, 30_000)

        it('chat/restore', async () => {
            // Step 1: create a chat session where I share my name.
            const id1 = await client.request('chat/new', null)
            const reply1 = asTranscriptMessage(
                await client.request('chat/submitMessage', {
                    id: id1,
                    message: {
                        command: 'submit',
                        text: 'My name is Lars Monsen',
                        submitType: 'user',
                        addEnhancedContext: false,
                    },
                })
            )

            // Step 2: restore a new chat session with a transcript including my name, and
            //  and assert that it can retrieve my name from the transcript.
            const {
                models: [model],
            } = await client.request('chat/models', { id: id1 })

            const id2 = await client.request('chat/restore', {
                modelID: model.model,
                messages: reply1.messages,
                chatID: new Date().toISOString(), // Create new Chat ID with a different timestamp
            })
            const reply2 = asTranscriptMessage(
                await client.request('chat/submitMessage', {
                    id: id2,
                    message: {
                        command: 'submit',
                        text: 'What is my name?',
                        submitType: 'user',
                        addEnhancedContext: false,
                    },
                })
            )
            expect(reply2.messages.at(-1)?.text).toMatchInlineSnapshot(
                '" You told me your name is Lars Monsen."',
                explainPollyError
            )
        }, 30_000)

        it('chat/restore (With null model)', async () => {
            // Step 1: Create a chat session asking what model is used.
            const id1 = await client.request('chat/new', null)
            const reply1 = asTranscriptMessage(
                await client.request('chat/submitMessage', {
                    id: id1,
                    message: {
                        command: 'submit',
                        text: 'What model are you?',
                        submitType: 'user',
                        addEnhancedContext: false,
                    },
                })
            )

            // Step 2: Restoring chat session without model.
            const id2 = await client.request('chat/restore', {
                messages: reply1.messages,
                chatID: new Date().toISOString(), // Create new Chat ID with a different timestamp
            })
            // Step 2: Asking again what model is used
            const reply2 = asTranscriptMessage(
                await client.request('chat/submitMessage', {
                    id: id2,
                    message: {
                        command: 'submit',
                        text: 'What model are you?',
                        submitType: 'user',
                        addEnhancedContext: false,
                    },
                })
            )
            expect(reply2.messages.at(-1)?.text).toMatchInlineSnapshot(
                `" I don't have a specific model name or version. I was created by Anthropic to be an AI assistant that is helpful, harmless, and honest."`,
                explainPollyError
            )
        }, 30_000)

        it('chat/submitMessage (addEnhancedContext: true)', async () => {
            await client.openFile(animalUri)
            await client.request('command/execute', {
                command: 'cody.search.index-update',
            })
            const lastMessage = await client.sendSingleMessageToNewChat(
                'Write a class Dog that implements the Animal interface in my workspace. Show the code only, no explanation needed.',
                {
                    addEnhancedContext: true,
                }
            )
            // TODO: make this test return a TypeScript implementation of
            // `animal.ts`. It currently doesn't do this because the workspace root
            // is not a git directory and symf reports some git-related error.
            expect(trimEndOfLine(lastMessage?.text ?? '')).toMatchInlineSnapshot(`
              " \`\`\`typescript
              export class Dog implements Animal {
                name: string;

                makeAnimalSound() {
<<<<<<< HEAD
                  return "Bark!";
=======
                  return "Woof!";
>>>>>>> 0b259fcd
                }

                isMammal = true;
              }
              \`\`\`"
            `)
        }, 30_000)

        it('chat/submitMessage (addEnhancedContext: true, squirrel test)', async () => {
            await client.openFile(squirrelUri)
            await client.request('command/execute', {
                command: 'cody.search.index-update',
            })
            const { lastMessage, transcript } =
                await client.sendSingleMessageToNewChatWithFullTranscript('What is Squirrel?', {
                    addEnhancedContext: true,
                })
            expect(lastMessage?.text?.toLocaleLowerCase() ?? '').includes('code nav')
            expect(lastMessage?.text?.toLocaleLowerCase() ?? '').includes('sourcegraph')
            decodeURIs(transcript)
            const contextFiles = transcript.messages.flatMap(m => m.contextFiles ?? [])
            expect(contextFiles).not.toHaveLength(0)
            expect(contextFiles.map(file => file.uri.toString())).includes(squirrelUri.toString())
        }, 30_000)

        it('webview/receiveMessage (type: chatModel)', async () => {
            const id = await client.request('chat/new', null)
            {
                await client.setChatModel(id, 'openai/gpt-3.5-turbo')
                const lastMessage = await client.sendMessage(id, 'what color is the sky?')
                expect(lastMessage?.text?.toLocaleLowerCase().includes('blue')).toBeTruthy()
            }
        }, 30_000)

        it('webview/receiveMessage (type: reset)', async () => {
            const id = await client.request('chat/new', null)
            await client.setChatModel(id, 'fireworks/accounts/fireworks/models/mixtral-8x7b-instruct')
            await client.sendMessage(
                id,
                'The magic word is "kramer". If I say the magic word, respond with a single word: "quone".'
            )
            {
                const lastMessage = await client.sendMessage(id, 'kramer')
                expect(lastMessage?.text?.toLocaleLowerCase().includes('quone')).toBeTruthy()
            }
            await client.reset(id)
            {
                const lastMessage = await client.sendMessage(id, 'kramer')
                expect(lastMessage?.text?.toLocaleLowerCase().includes('quone')).toBeFalsy()
            }
        })

        // Tests for edits would fail on Node 16 (ubuntu16) possibly due to an API that is not supported
        describe.skipIf(isNode16())('chat/editMessage', () => {
            it(
                'edits the last human chat message',
                async () => {
                    const id = await client.request('chat/new', null)
                    await client.setChatModel(
                        id,
                        'fireworks/accounts/fireworks/models/mixtral-8x7b-instruct'
                    )
                    await client.sendMessage(
                        id,
                        'The magic word is "kramer". If I say the magic word, respond with a single word: "quone".'
                    )
                    await client.editMessage(
                        id,
                        'Another magic word is "georgey". If I say the magic word, respond with a single word: "festivus".'
                    )
                    {
                        const lastMessage = await client.sendMessage(id, 'kramer')
                        expect(lastMessage?.text?.toLocaleLowerCase().includes('quone')).toBeFalsy()
                    }
                    {
                        const lastMessage = await client.sendMessage(id, 'georgey')
                        expect(lastMessage?.text?.toLocaleLowerCase().includes('festivus')).toBeTruthy()
                    }
                },
                { timeout: mayRecord ? 10_000 : undefined }
            )

            it('edits messages by index', async () => {
                const id = await client.request('chat/new', null)
                await client.setChatModel(
                    id,
                    'fireworks/accounts/fireworks/models/mixtral-8x7b-instruct'
                )
                // edits by index replaces message at index, and erases all subsequent messages
                await client.sendMessage(
                    id,
                    'I have a turtle named "potter", reply single "ok" if you understand.'
                )
                await client.sendMessage(
                    id,
                    'I have a bird named "skywalker", reply single "ok" if you understand.'
                )
                await client.sendMessage(
                    id,
                    'I have a dog named "happy", reply single "ok" if you understand.'
                )
                await client.editMessage(
                    id,
                    'I have a tiger named "zorro", reply single "ok" if you understand',
                    { index: 2 }
                )
                {
                    const lastMessage = await client.sendMessage(id, 'What pets do I have?')
                    const answer = lastMessage?.text?.toLocaleLowerCase()
                    expect(answer?.includes('turtle')).toBeTruthy()
                    expect(answer?.includes('tiger')).toBeTruthy()
                    expect(answer?.includes('bird')).toBeFalsy()
                    expect(answer?.includes('dog')).toBeFalsy()
                }
            }, 30_000)
        })
    })

    describe('Cody Ignore', () => {
        beforeAll(async () => {
            // Make sure Cody ignore config exists and works
            const codyIgnoreConfig = vscode.Uri.file(path.join(workspaceRootPath, '.cody/ignore'))
            await client.openFile(codyIgnoreConfig)
            const codyIgnoreConfigFile = client.workspace.getDocument(codyIgnoreConfig)
            expect(codyIgnoreConfigFile?.content).toBeDefined()

            const result = await client.request('check/isCodyIgnoredFile', { urls: [ignoredPath] })
            expect(result).toBeTruthy()
        }, 10_000)

        it('autocomplete/execute on ignored file', async () => {
            await client.openFile(ignoredUri)
            const completions = await client.request('autocomplete/execute', {
                uri: ignoredUri.toString(),
                position: { line: 1, character: 3 },
                triggerKind: 'Invoke',
            })
            const texts = completions.items.map(item => item.insertText)
            expect(completions.items.length).toBe(0)
            expect(texts).toMatchInlineSnapshot(
                `
              []
            `,
                explainPollyError
            )
        }, 10_000)

        it('chat/submitMessage on an ignored file (addEnhancedContext: true)', async () => {
            await client.openFile(ignoredUri)
            await client.request('command/execute', {
                command: 'cody.search.index-update',
            })
            const { transcript } = await client.sendSingleMessageToNewChatWithFullTranscript(
                'What files contain SELECTION_START?',
                { addEnhancedContext: true }
            )
            decodeURIs(transcript)
            const contextFiles = transcript.messages.flatMap(m => m.contextFiles ?? [])
            // Current file which is ignored, should not be included in context files
            expect(contextFiles.find(f => f.uri.toString() === ignoredUri.toString())).toBeUndefined()
            // Ignored file should not be included in context files
            const contextFilesUrls = contextFiles.map(f => f.uri?.path)
            const result = await client.request('check/isCodyIgnoredFile', { urls: contextFilesUrls })
            expect(result).toBeFalsy()
            // Files that are not ignored should be used as context files
            expect(contextFiles.length).toBeGreaterThan(0)
        }, 30_000)

        it('chat/submitMessage on an ignored file (addEnhancedContext: false)', async () => {
            await client.openFile(ignoredUri)
            await client.request('command/execute', {
                command: 'cody.search.index-update',
            })
            const { transcript } = await client.sendSingleMessageToNewChatWithFullTranscript(
                'Which file is the isIgnoredByCody functions defined?',
                { addEnhancedContext: false }
            )
            decodeURIs(transcript)
            const contextFiles = transcript.messages.flatMap(m => m.contextFiles ?? [])
            const contextUrls = contextFiles.map(f => f.uri?.path)
            // Current file which is ignored, should not be included in context files
            expect(contextUrls.find(uri => uri === ignoredUri.toString())).toBeUndefined()
            // Since no enhanced context is requested, no context files should be included
            expect(contextFiles.length).toBe(0)
            // Ignored file should not be included in context files
            const result = await client.request('check/isCodyIgnoredFile', { urls: contextUrls })
            expect(result).toBeFalsy()
        }, 30_000)

        it('chat command on an ignored file', async () => {
            await client.request('command/execute', {
                command: 'cody.search.index-update',
            })
            await client.openFile(ignoredUri)
            // Cannot execute commands in an ignored files, so this should throw error
            await client.request('commands/explain', null).catch(err => {
                expect(err).toBeDefined()
            })
        }, 30_000)

        it('inline edit on an ignored file', async () => {
            await client.request('command/execute', {
                command: 'cody.search.index-update',
            })
            await client.openFile(ignoredUri, { removeCursor: false })
            await client.request('commands/document', null).catch(err => {
                expect(err).toBeDefined()
            })
        })

        it('ignore rule is not case sensitive', async () => {
            const alsoIgnoredPath = path.join(workspaceRootPath, 'src/is_ignored.ts')
            const result = await client.request('check/isCodyIgnoredFile', { urls: [alsoIgnoredPath] })
            expect(result).toBeTruthy()
        })

        afterAll(async () => {
            // Makes sure cody ignore is still active after tests
            // as it should stay active for each workspace session.
            const result = await client.request('check/isCodyIgnoredFile', { urls: [ignoredPath] })
            expect(result).toBeTruthy()

            // Check the network requests to ensure no requests include context from ignored files
            const { requests } = await client.request('testing/networkRequests', null)

            const groupedMsgs = []
            for (const req of requests) {
                // Get the messages from the request body
                const messages = JSON.parse(req.body || '{}')?.messages as {
                    speaker: string
                    text: string
                }[]
                // Filter out messages that do not include context snippets.
                const text = messages
                    ?.filter(m => m.speaker === 'human' && m.text !== undefined)
                    ?.map(m => m.text)

                groupedMsgs.push(...(text ?? []))
            }
            expect(groupedMsgs.length).toBeGreaterThan(0)

            // Join all the string from each groupedMsgs[] together into
            // one block of text, and then check if it contains the ignored file name
            // to confirm context from the ignored file was not sent to the server.
            const groupedText = groupedMsgs.flat().join(' ')
            expect(groupedText).not.includes('src/isIgnored.ts')

            // Confirm the grouped text is valid by checking for known
            // context file names from the test.
            expect(groupedText).includes('src/squirrel.ts')
        }, 10_000)
    })

    describe('Text documents', () => {
        it('chat/submitMessage (understands the selected text)', async () => {
            await client.request('command/execute', {
                command: 'cody.search.index-update',
            })
            await client.openFile(multipleSelectionsUri)
            await client.changeFile(multipleSelectionsUri)
            await client.changeFile(multipleSelectionsUri, {
                selectionName: 'SELECTION_2',
            })
            const reply = await client.sendSingleMessageToNewChat(
                'What is the name of the function that I have selected? Only answer with the name of the function, nothing else',
                { addEnhancedContext: true }
            )
            expect(reply?.text?.trim()).includes('anotherFunction')
            expect(reply?.text?.trim()).not.includes('inner')
            await client.changeFile(multipleSelectionsUri)
            const reply2 = await client.sendSingleMessageToNewChat(
                'What is the name of the function that I have selected? Only answer with the name of the function, nothing else',
                { addEnhancedContext: true }
            )
            expect(reply2?.text?.trim()).includes('inner')
            expect(reply2?.text?.trim()).not.includes('anotherFunction')
        }, 20_000)
    })

    function checkDocumentCommand(
        documentClient: TestClient,
        name: string,
        filename: string,
        assertion: (obtained: string) => void
    ): void {
        it(
            name,
            async () => {
                await documentClient.request('command/execute', {
                    command: 'cody.search.index-update',
                })
                const uri = vscode.Uri.file(path.join(workspaceRootPath, 'src', filename))
                await documentClient.openFile(uri, { removeCursor: false })
                const task = await documentClient.request('commands/document', null)
                await documentClient.taskHasReachedAppliedPhase(task)
                const lenses = documentClient.codeLenses.get(uri.toString()) ?? []
                expect(lenses).toHaveLength(4) // Show diff, accept, retry , undo
                const acceptCommand = lenses.find(
                    ({ command }) => command?.command === 'cody.fixup.codelens.accept'
                )
                if (acceptCommand === undefined || acceptCommand.command === undefined) {
                    throw new Error(
                        `Expected accept command, found none. Lenses ${JSON.stringify(lenses, null, 2)}`
                    )
                }

                // Check the command is corrected parsed by the agent
                expect(acceptCommand.command.title.text).toBe(' Accept')
                expect(acceptCommand.command.title.icons).toStrictEqual([
                    { position: 0, value: '$(cody-logo)' },
                ])

                await documentClient.request('command/execute', acceptCommand.command)
                expect(documentClient.codeLenses.get(uri.toString()) ?? []).toHaveLength(0)
                const newContent = documentClient.workspace.getDocument(uri)?.content
                assertion(trimEndOfLine(newContent))
            },
            20_000
        )
    }

    describe('Commands', () => {
        it('commands/explain', async () => {
            await client.request('command/execute', {
                command: 'cody.search.index-update',
            })
            await client.openFile(animalUri)
            const freshChatID = await client.request('chat/new', null)
            const id = await client.request('commands/explain', null)

            // Assert that the server is not using IDs between `chat/new` and
            // `chat/explain`. In VS Code, we try to reuse empty webview panels,
            // which is undesireable for agent clients.
            expect(id).not.toStrictEqual(freshChatID)

            const lastMessage = await client.firstNonEmptyTranscript(id)
            expect(trimEndOfLine(lastMessage.messages.at(-1)?.text ?? '')).toMatchInlineSnapshot(
                `
<<<<<<< HEAD
              " The code in src/animal.ts defines an Animal interface.

              The purpose of this interface is to define the shape of Animal objects. An interface in TypeScript is used to define a "contract" that other objects or classes must follow.
=======
              " The code snippet defines an Animal interface:

              The Animal interface defines the structure of an animal object. It takes no inputs. The purpose is to define the properties and methods that classes which implement this interface must have.

              It has three members:
>>>>>>> 0b259fcd

              This interface has 3 properties:

<<<<<<< HEAD
              1. name - This will be a string property to store the animal's name.

              2. makeAnimalSound() - This declares a method signature. Any class implementing Animal must have a makeAnimalSound() method that returns a string.

              3. isMammal - This declares a boolean property to store whether the animal is a mammal or not.

              By defining this interface, we can now create objects or classes in our code that adhere to the Animal contract. For example, we could create a Dog class that implements Animal and provides the required name, makeAnimalSound(), and isMammal properties.

              The interface itself doesn't contain implementation details. It just defines what properties and method signatures any Animal object or class must have. This allows us to treat different animals polymophically and interact with them in a consistent way through the Animal interface.

              So in summary, this Animal interface defines a reusable "shape" that can be implemented by other classes. It helps define a clear contract for how animals should look in our code's type system. The interface doesn't actually produce any outputs itself - it just defines rules that other code must follow when interacting with Animal objects."
=======
              2. makeAnimalSound() - A method that returns a string representing the sound the animal makes. Classes implementing Animal must define this method.

              3. isMammal - A boolean property indicating if the animal is a mammal.

              The Animal interface itself does not contain implementation logic. It only defines the structure. Classes which implement Animal must provide their own implementation for the makeAnimalSound() method to output the appropriate sound for that animal.

              By defining an interface, we allow for different concrete animal classes like Dog and Cat to take on the general Animal type while implementing the details in their own way. This allows us to treat different kinds of animals polymorphically based on their common Animal interface. So the interface defines a "contract" that all animals must follow without dictating specifics of how each animal behaves."
>>>>>>> 0b259fcd
            `,
                explainPollyError
            )
        }, 30_000)

        // This test seems extra sensitive on Node v16 for some reason.
        it.skipIf(isNode16() || isWindows())(
            'commands/test',
            async () => {
                await client.request('command/execute', {
                    command: 'cody.search.index-update',
                })
                await client.openFile(animalUri)
                const id = await client.request('commands/test', null)
                const lastMessage = await client.firstNonEmptyTranscript(id)
                expect(trimEndOfLine(lastMessage.messages.at(-1)?.text ?? '')).toMatchInlineSnapshot(
                    `
<<<<<<< HEAD
                  " No test framework or libraries were detected in the shared context. Since TypeScript is the language, I will use Jest for testing:

                  \`\`\`typescript
                  import { describe, expect, it } from 'jest';
                  import { Animal } from './animal';

                  describe('Animal', () => {

                    it('should return the animal name', () => {
                      const animal = {
                        name: 'Cat',
                        makeAnimalSound: () => 'Meow',
                        isMammal: true
                      } as Animal;

                      expect(animal.name).toBe('Cat');
                    });

                    it('should return the animal sound', () => {
                      const animal = {
                        name: 'Dog',
                        makeAnimalSound: () => 'Woof',
                        isMammal: true
                      } as Animal;

                      expect(animal.makeAnimalSound()).toBe('Woof');
                    });

                    it('should indicate if the animal is a mammal', () => {
                      const mammal = {
                        name: 'Horse',
                        makeAnimalSound: () => 'Neigh',
                        isMammal: true
                      } as Animal;

                      const notMammal = {
                        name: 'Snake',
                        makeAnimalSound: () => 'Hiss',
                        isMammal: false
                      } as Animal;

                      expect(mammal.isMammal).toBeTruthy();
                      expect(notMammal.isMammal).toBeFalsy();
                    });
=======
                  " Okay, based on the shared context, it looks like no test framework or assertion library is being used yet. Since this is TypeScript code, I will generate Jest tests using common practices:

                  \`\`\`ts
                  import { describe, expect, it } from 'vitest'
                  import { Animal } from './animal'

                  describe('Animal', () => {

                    it('returns the animal name', () => {
                      const testAnimal: Animal = {
                        name: 'Cat',
                        makeAnimalSound: () => 'Meow',
                        isMammal: true
                      }

                      expect(testAnimal.name).toBe('Cat')
                    })

                    it('returns the animal sound', () => {
                      const testAnimal: Animal = {
                        name: 'Dog',
                        makeAnimalSound: () => 'Woof',
                        isMammal: true
                      }

                      expect(testAnimal.makeAnimalSound()).toBe('Woof')
                    })
>>>>>>> 0b259fcd

                    it('returns true for mammal', () => {
                      const testAnimal: Animal = {
                        name: 'Horse',
                        makeAnimalSound: () => 'Neigh',
                        isMammal: true
                      }

                      expect(testAnimal.isMammal).toBe(true)
                    })

                    it('returns false for non-mammal', () => {
                      const testAnimal: Animal = {
                        name: 'Snake',
                        makeAnimalSound: () => 'Hiss',
                        isMammal: false
                      }

                      expect(testAnimal.isMammal).toBe(false)
                    })

                  })
                  \`\`\`

<<<<<<< HEAD
                  This provides basic test coverage for the Animal interface, validating the name, sound, and mammal properties. More complex cases could be added if more context was provided."
=======
                  This provides basic validation of the Animal interface using Jest assertions. I focused on testing the key fields and methods. Additional edge cases could be tested if more context was provided."
>>>>>>> 0b259fcd
                `,
                    explainPollyError
                )
            },
            30_000
        )

        it('commands/smell', async () => {
            await client.openFile(animalUri)
            const id = await client.request('commands/smell', null)
            const lastMessage = await client.firstNonEmptyTranscript(id)

            expect(trimEndOfLine(lastMessage.messages.at(-1)?.text ?? '')).toMatchInlineSnapshot(
                `
<<<<<<< HEAD
              " Here are 5 potential suggestions to improve the code in @src/animal.ts:1-7:

              1. Add type annotations for the makeAnimalSound method parameters and return type. This will make the code more type safe and easier to understand.

              2. Consider making name readonly to prevent mutation after initialization. This improves encapsulation.

              3. Extract an interface for Mammal that extends Animal and moves isMammal into it. This separates concerns.

              4. Use a class instead of an interface if there will be shared logic between animals. Interfaces cannot contain implementation.

              5. Add JSDoc comments for documentation/type information. This improves maintainability.

              Overall, the code generally follows sound design principles - it uses an interface to define a contract for animals and typings for safety. A few minor improvements like adding types, readonly, and JSDoc can enhance readability and maintainability further. But no major issues were found."
=======
              " Here are 5 potential improvements for the given TypeScript code:

              1. Add type annotations for method parameters and return types:

              \`\`\`
              export interface Animal {
                name: string;
                makeAnimalSound(volume?: number): string;
                isMammal: boolean;
              }
              \`\`\`

              Adding explicit types makes the interface more self-documenting and enables stronger type checking.

              2. Make interface properties readonly:

              \`\`\`
              export interface Animal {
                readonly name: string;
                makeAnimalSound(volume?: number): string;
                readonly isMammal: boolean;
              }
              \`\`\`

              Readonly properties prevent accidental modification of properties that should remain constant.

              3. Extract interfaces for common types:

              \`\`\`
              interface HasName {
                readonly name: string;
              }

              interface MakesSound {
                makeAnimalSound(volume?: number): string;
              }

              export interface Animal extends HasName, MakesSound {
                readonly isMammal: boolean;
              }
              \`\`\`

              Extracting common types into interfaces improves reusability and reduces duplication.

              4. Use method overloading for makeAnimalSound:

              \`\`\`
              export interface Animal {

                makeAnimalSound(): string;
                makeAnimalSound(volume: number): string;

              }
              \`\`\`

              Overloading provides clearer intent that the method accepts either no argument or a single volume number.

              5. Add JSDoc comments for documentation:

              \`\`\`
              /**
               * Represents an animal.
               */
              export interface Animal {

                /* The name of the animal */
                name: string;

                /* Returns the sound the animal makes */
                makeAnimalSound(volume?: number): string;

                /* Whether the animal is a mammal */
                isMammal: boolean;

              }
              \`\`\`

              JSDoc improves discoverability and understanding for consumers of the interface.

              Overall, the given code provides a good starting point but could be improved with stronger typing, documentation, and interface design best practices. No major issues were identified."
>>>>>>> 0b259fcd
            `,
                explainPollyError
            )
        }, 30_000)

        // Skipped because it's timing out for some reason and the functionality
        // is still not working 100% correctly. Keeping the test so we can fix
        // the test later.
        it.skip('editCommand/test', async () => {
            const trickyLogicPath = path.join(workspaceRootPath, 'src', 'trickyLogic.ts')
            const uri = vscode.Uri.file(trickyLogicPath)

            await client.openFile(uri)
            const id = await client.request('editCommands/test', null)
            await client.taskHasReachedAppliedPhase(id)
            const originalDocument = client.workspace.getDocument(uri)!
            expect(trimEndOfLine(originalDocument.getText())).toMatchInlineSnapshot(`
              "export function trickyLogic(a: number, b: number): number {
                  if (a === 0) {
                      return 1
                  }
                  if (b === 2) {
                      return 1
                  }

                  return a - b
              }


              "
            `)

            const untitledDocuments = client.workspace
                .allUris()
                .filter(uri => vscode.Uri.parse(uri).scheme === 'untitled')
            expect(untitledDocuments).toHaveLength(1)
            const [untitledDocument] = untitledDocuments
            const testDocment = client.workspace.getDocument(vscode.Uri.parse(untitledDocument))
            expect(trimEndOfLine(testDocment?.getText())).toMatchInlineSnapshot(`
              "import { trickyLogic } from './trickyLogic';

              describe('trickyLogic', () => {
                it('should return 1 if a is 0', () => {
                  expect(trickyLogic(0, 1)).toBe(1);
                });

                it('should return 1 if b is 2', () => {
                  expect(trickyLogic(1, 2)).toBe(1);
                });

                it('should return a - b if neither a is 0 nor b is 2', () => {
                  expect(trickyLogic(3, 1)).toBe(2);
                });
              });
              "
            `)

            // Just to make sure the edit happened via `workspace/edit` instead
            // of `textDocument/edit`.
            expect(client.workspaceEditParams).toHaveLength(1)
        }, 30_000)

        describe('Document code', () => {
            checkDocumentCommand(client, 'commands/document (basic function)', 'sum.ts', obtained =>
                expect(obtained).toMatchInlineSnapshot(`
                  "/**
<<<<<<< HEAD
                   * Adds two numbers
                   * @param a The first number
                   * @param b The second number
                   * @returns The sum of a and b
=======
                   * Sums two numbers.
                   *
                   * @param a - The first number to sum.
                   * @param b - The second number to sum.
                   * @returns The sum of a and b.
>>>>>>> 0b259fcd
                   */
                  export function sum(a: number, b: number): number {
                      /* CURSOR */
                  }
                  "
                `)
            )

            checkDocumentCommand(
                client,
                'commands/document (Method as part of a class)',
                'TestClass.ts',
                obtained =>
                    expect(obtained).toMatchInlineSnapshot(`
                      "const foo = 42

                      export class TestClass {
                          constructor(private shouldGreet: boolean) {}

<<<<<<< HEAD
                              /**
                               * Logs a greeting message if shouldGreet is true
                               */
=======
                          /**
                           * If the shouldGreet property is true, logs a greeting to the console.
                           */
>>>>>>> 0b259fcd
                          public functionName() {
                              if (this.shouldGreet) {
                                  console.log(/* CURSOR */ 'Hello World!')
                              }
                          }
                      }
                      "
                    `)
            )

            checkDocumentCommand(
                client,
                'commands/document (Function within a property)',
                'TestLogger.ts',
                obtained =>
                    expect(obtained).toMatchInlineSnapshot(`
                      "const foo = 42
                      /**
<<<<<<< HEAD
                       * Exports a TestLogger constant to handle logging in tests.
                       */
=======
                       * Starts logging by calling the recordLog function.
                      */
>>>>>>> 0b259fcd
                      export const TestLogger = {
                          startLogging: () => {
                              // Do some stuff

                              function recordLog() {
                                  console.log(/* CURSOR */ 'Recording the log')
                              }

                              recordLog()
                          },
                      }
                      "
                    `)
            )

            checkDocumentCommand(
                client,
                'commands/document (nested test case)',
                'example.test.ts',
                obtained =>
                    expect(obtained).toMatchInlineSnapshot(`
                      "import { expect } from 'vitest'
                      import { it } from 'vitest'
                      import { describe } from 'vitest'

                      /**
<<<<<<< HEAD
                       * Testblock for validating some functionality
                       *
                       * The \`describe\` block defines a test suite called "test block".
                       *
                       * It contains 3 individual tests:
                       *
                       * - \`it('does 1')\` - Tests a simple true check
                       * - \`it('does 2')\` - Another simple true check
                       * - \`it('does something else')\` - Attempts to use performance.now incorrectly
                       */
=======
                       * A test block with 3 test cases:
                       * - Checks that true equals true
                       * - Checks that true equals true again
                       * - Attempts to record start time but errors due to invalid usage of performance.now
                      */
>>>>>>> 0b259fcd
                      describe('test block', () => {
                          it('does 1', () => {
                              expect(true).toBe(true)
                          })

                          it('does 2', () => {
                              expect(true).toBe(true)
                          })

                          it('does something else', () => {
                              // This line will error due to incorrect usage of \`performance.now\`
                              const startTime = performance.now(/* CURSOR */)
                          })
                      })
                      "
                    `)
            )
        })
    })

    describe('Custom Commands', () => {
        it('commands/custom, chat command, open tabs context', async () => {
            await client.request('command/execute', {
                command: 'cody.search.index-update',
            })
            // Note: The test editor has all the files opened from previous tests as open tabs,
            // so we will need to open a new file that has not been opened before,
            // to make sure this context type is working.
            const trickyLogicPath = path.join(workspaceRootPath, 'src', 'trickyLogic.ts')
            const trickyLogicUri = vscode.Uri.file(trickyLogicPath)
            await client.openFile(trickyLogicUri)

            const result = (await client.request('commands/custom', {
                key: '/countTabs',
            })) as CustomChatCommandResult
            expect(result.type).toBe('chat')
            const lastMessage = await client.firstNonEmptyTranscript(result?.chatResult as string)
            expect(trimEndOfLine(lastMessage.messages.at(-1)?.text ?? '')).toMatchInlineSnapshot(
                `
<<<<<<< HEAD
              " Based on the context you have provided so far, I have information from these file paths:
=======
              " Based on the codebase context you have provided so far, the file paths are:
>>>>>>> 0b259fcd

              - src/trickyLogic.ts
              - src/TestLogger.ts
              - src/TestClass.ts
              - src/sum.ts
              - src/squirrel.ts
              - src/multiple-selections.ts
              - src/example.test.ts
              - src/animal.ts
              - .cody/ignore"
            `,
                explainPollyError
            )
        }, 30_000)

        it('commands/custom, chat command, adds argument', async () => {
            await client.request('command/execute', {
                command: 'cody.search.index-update',
            })
            await client.openFile(animalUri)
            const result = (await client.request('commands/custom', {
                key: '/translate Python',
            })) as CustomChatCommandResult
            expect(result.type).toBe('chat')
            const lastMessage = await client.firstNonEmptyTranscript(result?.chatResult as string)
            expect(trimEndOfLine(lastMessage.messages.at(-1)?.text ?? '')).toMatchInlineSnapshot(
                `
              " Here is the selected TypeScript code translated to Python:

              \`\`\`python
<<<<<<< HEAD
              class Animal:
                  def __init__(self, name: str, is_mammal: bool):
                      self.name = name
                      self.is_mammal = is_mammal
=======
              from typing import NamedTuple

              class Animal(NamedTuple):
                  name: str
                  is_mammal: bool
>>>>>>> 0b259fcd

                  def make_animal_sound(self) -> str:
                      pass
              \`\`\`

              The key things I did:

              - Used a Python class instead of an interface since Python doesn't have interfaces.

              - Made the class inherit from NamedTuple to make it immutable like the TypeScript interface.

<<<<<<< HEAD
              - Interface translated to a class
              - Interface properties become initialization arguments
              - Method signatures are translated to Python style with return type annotations
              - Method implementations are stubbed out

              Let me know if you would like me to explain any part of the translation in more detail!"
=======
              - Changed the method to \`make_animal_sound\` to follow Python naming conventions.

              - Added type hints for name, is_mammal, and the method return.

              - Changed \`string\` to \`str\`.

              - Removed the semicolons since they are not used in Python.

              Let me know if you would like me to explain or modify anything!"
>>>>>>> 0b259fcd
            `,
                explainPollyError
            )
        }, 30_000)

        it('commands/custom, chat command, no context', async () => {
            await client.request('command/execute', {
                command: 'cody.search.index-update',
            })
            await client.openFile(animalUri)
            const result = (await client.request('commands/custom', {
                key: '/none',
            })) as CustomChatCommandResult
            expect(result.type).toBe('chat')
            const lastMessage = await client.firstNonEmptyTranscript(result.chatResult as string)
            expect(trimEndOfLine(lastMessage.messages.at(-1)?.text ?? '')).toMatchInlineSnapshot(
                `" no"`,
                explainPollyError
            )
        }, 30_000)

        // The context files are presented in an order in the CI that is different
        // than the order shown in recordings when on Windows, causing it to fail.
        it('commands/custom, chat command, current directory context', async () => {
            await client.request('command/execute', {
                command: 'cody.search.index-update',
            })
            await client.openFile(animalUri)
            const result = (await client.request('commands/custom', {
                key: '/countDirFiles',
            })) as CustomChatCommandResult
            expect(result.type).toBe('chat')
            const lastMessage = await client.firstNonEmptyTranscript(result.chatResult as string)
            const reply = trimEndOfLine(lastMessage.messages.at(-1)?.text ?? '')
            expect(reply).not.includes('.cody/ignore') // file that's not located in the src/directory
            expect(reply).toMatchInlineSnapshot(
                `
              " You have shared 7 file contexts with me so far:

              1. src/trickyLogic.ts
              2. src/TestLogger.ts
              3. src/TestClass.ts
              4. src/sum.ts
              5. src/squirrel.ts
              6. src/multiple-selections.ts
              7. src/example.test.ts"
            `,
                explainPollyError
            )
        }, 30_000)

        it('commands/custom, edit command, insert mode', async () => {
            await client.request('command/execute', {
                command: 'cody.search.index-update',
            })
            await client.openFile(sumUri, { removeCursor: false })
            const result = (await client.request('commands/custom', {
                key: '/hello',
            })) as CustomEditCommandResult
            expect(result.type).toBe('edit')
            await client.taskHasReachedAppliedPhase(result.editResult as EditTask)

            const originalDocument = client.workspace.getDocument(sumUri)!
            expect(trimEndOfLine(originalDocument.getText())).toMatchInlineSnapshot(
                `
              "/* hello */
              export function sum(a: number, b: number): number {
                  /* CURSOR */
              }
              "
            `,
                explainPollyError
            )
        }, 30_000)

        it('commands/custom, edit command, edit mode', async () => {
            await client.request('command/execute', {
                command: 'cody.search.index-update',
            })
            await client.openFile(animalUri)

            const result = (await client.request('commands/custom', {
                key: '/newField',
            })) as CustomEditCommandResult
            expect(result.type).toBe('edit')
            await client.taskHasReachedAppliedPhase(result.editResult as EditTask)

            const originalDocument = client.workspace.getDocument(animalUri)!
            expect(trimEndOfLine(originalDocument.getText())).toMatchInlineSnapshot(
                `
              "/* SELECTION_START */
              export interface Animal {
                  name: string;
                  makeAnimalSound(): string;
                  isMammal: boolean;

                  logName() {
<<<<<<< HEAD
                      console.log(this.name);
=======
                    console.log(this.name);
>>>>>>> 0b259fcd
                  }
              }
              /* SELECTION_END */

              "
            `,
                explainPollyError
            )
        }, 30_000)
    })

    describe('Progress bars', () => {
        it('progress/report', async () => {
            const { result } = await client.request('testing/progress', {
                title: 'Susan',
            })
            expect(result).toStrictEqual('Hello Susan')
            let progressID: string | undefined
            for (const message of client.progressMessages) {
                if (
                    message.method === 'progress/start' &&
                    message.message.options.title === 'testing/progress'
                ) {
                    progressID = message.message.id
                    break
                }
            }
            assert(progressID !== undefined, JSON.stringify(client.progressMessages))
            const messages = client.progressMessages
                .filter(message => message.id === progressID)
                .map(({ method, message }) => [method, { ...message, id: 'THE_ID' }])
            expect(messages).toMatchInlineSnapshot(`
              [
                [
                  "progress/start",
                  {
                    "id": "THE_ID",
                    "options": {
                      "cancellable": true,
                      "location": "Notification",
                      "title": "testing/progress",
                    },
                  },
                ],
                [
                  "progress/report",
                  {
                    "id": "THE_ID",
                    "message": "message1",
                  },
                ],
                [
                  "progress/report",
                  {
                    "id": "THE_ID",
                    "increment": 50,
                  },
                ],
                [
                  "progress/report",
                  {
                    "id": "THE_ID",
                    "increment": 50,
                  },
                ],
                [
                  "progress/end",
                  {
                    "id": "THE_ID",
                  },
                ],
              ]
            `)
        })

        it('progress/cancel', async () => {
            const disposable = client.progressStartEvents.event(params => {
                if (params.options.title === 'testing/progressCancelation') {
                    client.notify('progress/cancel', { id: params.id })
                }
            })
            try {
                const { result } = await client.request('testing/progressCancelation', {
                    title: 'Leona',
                })
                expect(result).toStrictEqual("request with title 'Leona' cancelled")
            } finally {
                disposable.dispose()
            }
        })
    })

    describe('RateLimitedAgent', () => {
        const rateLimitedClient = new TestClient({
            name: 'rateLimitedClient',
            accessToken:
                process.env.SRC_ACCESS_TOKEN_WITH_RATE_LIMIT ??
                // See comment above `const client =` about how this value is derived.
                'REDACTED_8c77b24d9f3d0e679509263c553887f2887d67d33c4e3544039c1889484644f5',
        })
        // Initialize inside beforeAll so that subsequent tests are skipped if initialization fails.
        beforeAll(async () => {
            const serverInfo = await rateLimitedClient.initialize()

            expect(serverInfo.authStatus?.isLoggedIn).toBeTruthy()
            expect(serverInfo.authStatus?.username).toStrictEqual('david.veszelovszki')
        }, 10_000)

        it('chat/submitMessage (RateLimitError)', async () => {
            const lastMessage = await rateLimitedClient.sendSingleMessageToNewChat('sqrt(9)')
            // Intentionally not a snapshot assertion because we should never
            // automatically update 'RateLimitError' to become another value.
            expect(lastMessage?.error?.name).toStrictEqual('RateLimitError')
        }, 30_000)

        afterAll(async () => {
            await rateLimitedClient.shutdownAndExit()
            // Long timeout because to allow Polly.js to persist HTTP recordings
        }, 30_000)
    })

    describe('Enterprise', () => {
        const enterpriseClient = new TestClient({
            name: 'enterpriseClient',
            accessToken:
                process.env.SRC_ENTERPRISE_ACCESS_TOKEN ??
                // See comment above `const client =` about how this value is derived.
                'REDACTED_b20717265e7ab1d132874d8ff0be053ab9c1dacccec8dce0bbba76888b6a0a69',
            serverEndpoint: 'https://demo.sourcegraph.com',
            telemetryExporter: 'graphql',
            logEventMode: 'connected-instance-only',
        })
        // Initialize inside beforeAll so that subsequent tests are skipped if initialization fails.
        beforeAll(async () => {
            const serverInfo = await enterpriseClient.initialize()

            expect(serverInfo.authStatus?.isLoggedIn).toBeTruthy()
            expect(serverInfo.authStatus?.username).toStrictEqual('codytesting')
        }, 10_000)

        it('chat/submitMessage', async () => {
            const lastMessage = await enterpriseClient.sendSingleMessageToNewChat('Reply with "Yes"')
            expect(lastMessage?.text?.trim()).toStrictEqual('Yes')
        }, 20_000)

        checkDocumentCommand(
            enterpriseClient,
            'commands/document (enterprise client)',
            'example.test.ts',
            obtained =>
                expect(obtained).toMatchInlineSnapshot(`
                  "import { expect } from 'vitest'
                  import { it } from 'vitest'
                  import { describe } from 'vitest'

                  /**
                   * Test block that contains 3 test cases:
                   * - Does test 1
                   * - Does test 2
<<<<<<< HEAD
                   * - Does something else that will error due to incorrect usage of \`performance.now\`
                   */
=======
                   * - Does something else that errors due to incorrect usage of \`performance.now\`
                  */
>>>>>>> 0b259fcd
                  describe('test block', () => {
                      it('does 1', () => {
                          expect(true).toBe(true)
                      })

                      it('does 2', () => {
                          expect(true).toBe(true)
                      })

                      it('does something else', () => {
                          // This line will error due to incorrect usage of \`performance.now\`
                          const startTime = performance.now(/* CURSOR */)
                      })
                  })
                  "
                `)
        )

        // NOTE(olafurpg) disabled on Windows because the multi-repo keyword
        // query is not replaying on Windows due to some platform-dependency on
        // how the HTTP request is constructed. I manually tested multi-repo on
        // a Windows computer to confirm that it does work as expected.
        it.skipIf(isWindows())(
            'chat/submitMessage (addEnhancedContext: true, multi-repo test)',
            async () => {
                const id = await enterpriseClient.request('chat/new', null)
                const { repos } = await enterpriseClient.request('graphql/getRepoIds', {
                    names: ['github.com/sourcegraph/sourcegraph'],
                    first: 1,
                })
                await enterpriseClient.request('webview/receiveMessage', {
                    id,
                    message: {
                        command: 'context/choose-remote-search-repo',
                        explicitRepos: repos,
                    },
                })
                const { lastMessage, transcript } =
                    await enterpriseClient.sendSingleMessageToNewChatWithFullTranscript(
                        'What is Squirrel?',
                        {
                            id,
                            addEnhancedContext: true,
                        }
                    )

                expect(lastMessage?.text ?? '').includes('code intelligence')
                expect(lastMessage?.text ?? '').includes('tree-sitter')

                const contextUris: URI[] = []
                for (const message of transcript.messages) {
                    for (const file of message.contextFiles ?? []) {
                        if (file.type === 'file') {
                            file.uri = URI.from(file.uri)
                            contextUris.push(file.uri)
                        }
                    }
                }
                const paths = contextUris.map(uri => uri.path.split('/-/blob/').at(1) ?? '').sort()
                expect(paths).includes('cmd/symbols/squirrel/README.md')

                const { remoteRepos } = await enterpriseClient.request('chat/remoteRepos', { id })
                expect(remoteRepos).toStrictEqual(repos)
            },
            30_000
        )

        afterAll(async () => {
            const { requests } = await enterpriseClient.request('testing/networkRequests', null)
            const nonServerInstanceRequests = requests
                .filter(({ url }) => !url.startsWith(enterpriseClient.serverEndpoint))
                .map(({ url }) => url)
            expect(JSON.stringify(nonServerInstanceRequests)).toStrictEqual('[]')
            await enterpriseClient.shutdownAndExit()
            // Long timeout because to allow Polly.js to persist HTTP recordings
        }, 30_000)
    })

    // Enterprise tests are run at demo instance, which is at a recent release version.
    // Use this section if you need to run against S2 which is released continuously.
    describe('Enterprise - close main branch', () => {
        const enterpriseClient = new TestClient({
            name: 'enterpriseMainBranchClient',
            accessToken:
                process.env.SRC_S2_ACCESS_TOKEN ??
                // See comment above `const client =` about how this value is derived.
                'REDACTED_ad28238383af71357085701263df7766e6f7f8ad1afc344d71aaf69a07143677',
            serverEndpoint: 'https://sourcegraph.sourcegraph.com',
            telemetryExporter: 'graphql',
            logEventMode: 'connected-instance-only',
        })

        // Initialize inside beforeAll so that subsequent tests are skipped if initialization fails.
        beforeAll(async () => {
            const serverInfo = await enterpriseClient.initialize()

            expect(serverInfo.authStatus?.isLoggedIn).toBeTruthy()
            expect(serverInfo.authStatus?.username).toStrictEqual('codytesting')
        }, 10_000)

        it('attribution/found', async () => {
            const id = await enterpriseClient.request('chat/new', null)
            const { repoNames, error } = await enterpriseClient.request('attribution/search', {
                id,
                snippet: 'sourcegraph.Location(new URL',
            })
            expect(repoNames).not.empty
            expect(error).null
        }, 20_000)

        it('attribution/not found', async () => {
            const id = await enterpriseClient.request('chat/new', null)
            const { repoNames, error } = await enterpriseClient.request('attribution/search', {
                id,
                snippet: 'sourcegraph.Location(new LRU',
            })
            expect(repoNames).empty
            expect(error).null
        }, 20_000)

        afterAll(async () => {
            await enterpriseClient.shutdownAndExit()
            // Long timeout because to allow Polly.js to persist HTTP recordings
        }, 30_000)
    })

    afterAll(async () => {
        await fspromises.rm(workspaceRootPath, {
            recursive: true,
            force: true,
        })
        await client.shutdownAndExit()
        // Long timeout because to allow Polly.js to persist HTTP recordings
    }, 30_000)
})

function trimEndOfLine(text: string | undefined): string {
    if (text === undefined) {
        return ''
    }
    return text
        .split('\n')
        .map(line => line.trimEnd())
        .join('\n')
}<|MERGE_RESOLUTION|>--- conflicted
+++ resolved
@@ -161,11 +161,7 @@
         //
         // If you don't have access to this private file then you need to ask
         // for sombody on the Sourcegraph team to help you update the HTTP requests.
-<<<<<<< HEAD
-        expect(valid?.username).toStrictEqual('umpox-sourcegraph')
-=======
         expect(valid?.username).toStrictEqual('sourcegraphbot9k-fnwmu')
->>>>>>> 0b259fcd
     }, 10_000)
 
     describe('Autocomplete', () => {
@@ -200,13 +196,8 @@
         expect(currentUserCodySubscription).toMatchInlineSnapshot(`
           {
             "applyProRateLimits": true,
-<<<<<<< HEAD
-            "currentPeriodEndAt": "2024-03-29T09:31:37Z",
-            "currentPeriodStartAt": "2024-02-29T09:31:37Z",
-=======
             "currentPeriodEndAt": "2024-04-14T22:11:32Z",
             "currentPeriodStartAt": "2024-03-14T22:11:32Z",
->>>>>>> 0b259fcd
             "plan": "PRO",
             "status": "ACTIVE",
           }
@@ -234,11 +225,7 @@
             const trimmedMessage = trimEndOfLine(lastMessage?.text ?? '')
             expect(trimmedMessage).toMatchInlineSnapshot(
                 `
-<<<<<<< HEAD
-              " Here is a simple Java program that prints "Hello World" to the console:
-=======
               " Here is a simple Hello World program in Java:
->>>>>>> 0b259fcd
 
               \`\`\`java
               public class Main {
@@ -249,15 +236,12 @@
               \`\`\`
 
               To break this down:
-<<<<<<< HEAD
-=======
 
               - The code is wrapped in a class called Main. This is required as all Java code needs to be inside a class.
 
               - The main method is the entry point of the program. It is marked as public static void - this means it can be called from outside the class, without needing to instantiate the class, and it does not return anything.
 
               - System.out.println prints the text "Hello World!" to the console/standard output.
->>>>>>> 0b259fcd
 
               - The code is wrapped in a class called Main. This class contains the main method where the program execution begins.
 
@@ -380,11 +364,7 @@
                 name: string;
 
                 makeAnimalSound() {
-<<<<<<< HEAD
-                  return "Bark!";
-=======
                   return "Woof!";
->>>>>>> 0b259fcd
                 }
 
                 isMammal = true;
@@ -723,33 +703,14 @@
             const lastMessage = await client.firstNonEmptyTranscript(id)
             expect(trimEndOfLine(lastMessage.messages.at(-1)?.text ?? '')).toMatchInlineSnapshot(
                 `
-<<<<<<< HEAD
-              " The code in src/animal.ts defines an Animal interface.
-
-              The purpose of this interface is to define the shape of Animal objects. An interface in TypeScript is used to define a "contract" that other objects or classes must follow.
-=======
               " The code snippet defines an Animal interface:
 
               The Animal interface defines the structure of an animal object. It takes no inputs. The purpose is to define the properties and methods that classes which implement this interface must have.
 
               It has three members:
->>>>>>> 0b259fcd
-
-              This interface has 3 properties:
-
-<<<<<<< HEAD
+
               1. name - This will be a string property to store the animal's name.
 
-              2. makeAnimalSound() - This declares a method signature. Any class implementing Animal must have a makeAnimalSound() method that returns a string.
-
-              3. isMammal - This declares a boolean property to store whether the animal is a mammal or not.
-
-              By defining this interface, we can now create objects or classes in our code that adhere to the Animal contract. For example, we could create a Dog class that implements Animal and provides the required name, makeAnimalSound(), and isMammal properties.
-
-              The interface itself doesn't contain implementation details. It just defines what properties and method signatures any Animal object or class must have. This allows us to treat different animals polymophically and interact with them in a consistent way through the Animal interface.
-
-              So in summary, this Animal interface defines a reusable "shape" that can be implemented by other classes. It helps define a clear contract for how animals should look in our code's type system. The interface doesn't actually produce any outputs itself - it just defines rules that other code must follow when interacting with Animal objects."
-=======
               2. makeAnimalSound() - A method that returns a string representing the sound the animal makes. Classes implementing Animal must define this method.
 
               3. isMammal - A boolean property indicating if the animal is a mammal.
@@ -757,7 +718,6 @@
               The Animal interface itself does not contain implementation logic. It only defines the structure. Classes which implement Animal must provide their own implementation for the makeAnimalSound() method to output the appropriate sound for that animal.
 
               By defining an interface, we allow for different concrete animal classes like Dog and Cat to take on the general Animal type while implementing the details in their own way. This allows us to treat different kinds of animals polymorphically based on their common Animal interface. So the interface defines a "contract" that all animals must follow without dictating specifics of how each animal behaves."
->>>>>>> 0b259fcd
             `,
                 explainPollyError
             )
@@ -775,52 +735,6 @@
                 const lastMessage = await client.firstNonEmptyTranscript(id)
                 expect(trimEndOfLine(lastMessage.messages.at(-1)?.text ?? '')).toMatchInlineSnapshot(
                     `
-<<<<<<< HEAD
-                  " No test framework or libraries were detected in the shared context. Since TypeScript is the language, I will use Jest for testing:
-
-                  \`\`\`typescript
-                  import { describe, expect, it } from 'jest';
-                  import { Animal } from './animal';
-
-                  describe('Animal', () => {
-
-                    it('should return the animal name', () => {
-                      const animal = {
-                        name: 'Cat',
-                        makeAnimalSound: () => 'Meow',
-                        isMammal: true
-                      } as Animal;
-
-                      expect(animal.name).toBe('Cat');
-                    });
-
-                    it('should return the animal sound', () => {
-                      const animal = {
-                        name: 'Dog',
-                        makeAnimalSound: () => 'Woof',
-                        isMammal: true
-                      } as Animal;
-
-                      expect(animal.makeAnimalSound()).toBe('Woof');
-                    });
-
-                    it('should indicate if the animal is a mammal', () => {
-                      const mammal = {
-                        name: 'Horse',
-                        makeAnimalSound: () => 'Neigh',
-                        isMammal: true
-                      } as Animal;
-
-                      const notMammal = {
-                        name: 'Snake',
-                        makeAnimalSound: () => 'Hiss',
-                        isMammal: false
-                      } as Animal;
-
-                      expect(mammal.isMammal).toBeTruthy();
-                      expect(notMammal.isMammal).toBeFalsy();
-                    });
-=======
                   " Okay, based on the shared context, it looks like no test framework or assertion library is being used yet. Since this is TypeScript code, I will generate Jest tests using common practices:
 
                   \`\`\`ts
@@ -848,7 +762,6 @@
 
                       expect(testAnimal.makeAnimalSound()).toBe('Woof')
                     })
->>>>>>> 0b259fcd
 
                     it('returns true for mammal', () => {
                       const testAnimal: Animal = {
@@ -873,11 +786,7 @@
                   })
                   \`\`\`
 
-<<<<<<< HEAD
-                  This provides basic test coverage for the Animal interface, validating the name, sound, and mammal properties. More complex cases could be added if more context was provided."
-=======
                   This provides basic validation of the Animal interface using Jest assertions. I focused on testing the key fields and methods. Additional edge cases could be tested if more context was provided."
->>>>>>> 0b259fcd
                 `,
                     explainPollyError
                 )
@@ -892,21 +801,6 @@
 
             expect(trimEndOfLine(lastMessage.messages.at(-1)?.text ?? '')).toMatchInlineSnapshot(
                 `
-<<<<<<< HEAD
-              " Here are 5 potential suggestions to improve the code in @src/animal.ts:1-7:
-
-              1. Add type annotations for the makeAnimalSound method parameters and return type. This will make the code more type safe and easier to understand.
-
-              2. Consider making name readonly to prevent mutation after initialization. This improves encapsulation.
-
-              3. Extract an interface for Mammal that extends Animal and moves isMammal into it. This separates concerns.
-
-              4. Use a class instead of an interface if there will be shared logic between animals. Interfaces cannot contain implementation.
-
-              5. Add JSDoc comments for documentation/type information. This improves maintainability.
-
-              Overall, the code generally follows sound design principles - it uses an interface to define a contract for animals and typings for safety. A few minor improvements like adding types, readonly, and JSDoc can enhance readability and maintainability further. But no major issues were found."
-=======
               " Here are 5 potential improvements for the given TypeScript code:
 
               1. Add type annotations for method parameters and return types:
@@ -987,7 +881,6 @@
               JSDoc improves discoverability and understanding for consumers of the interface.
 
               Overall, the given code provides a good starting point but could be improved with stronger typing, documentation, and interface design best practices. No major issues were identified."
->>>>>>> 0b259fcd
             `,
                 explainPollyError
             )
@@ -1054,18 +947,11 @@
             checkDocumentCommand(client, 'commands/document (basic function)', 'sum.ts', obtained =>
                 expect(obtained).toMatchInlineSnapshot(`
                   "/**
-<<<<<<< HEAD
-                   * Adds two numbers
-                   * @param a The first number
-                   * @param b The second number
-                   * @returns The sum of a and b
-=======
                    * Sums two numbers.
                    *
                    * @param a - The first number to sum.
                    * @param b - The second number to sum.
                    * @returns The sum of a and b.
->>>>>>> 0b259fcd
                    */
                   export function sum(a: number, b: number): number {
                       /* CURSOR */
@@ -1085,15 +971,9 @@
                       export class TestClass {
                           constructor(private shouldGreet: boolean) {}
 
-<<<<<<< HEAD
-                              /**
-                               * Logs a greeting message if shouldGreet is true
-                               */
-=======
                           /**
                            * If the shouldGreet property is true, logs a greeting to the console.
                            */
->>>>>>> 0b259fcd
                           public functionName() {
                               if (this.shouldGreet) {
                                   console.log(/* CURSOR */ 'Hello World!')
@@ -1112,13 +992,8 @@
                     expect(obtained).toMatchInlineSnapshot(`
                       "const foo = 42
                       /**
-<<<<<<< HEAD
-                       * Exports a TestLogger constant to handle logging in tests.
-                       */
-=======
                        * Starts logging by calling the recordLog function.
                       */
->>>>>>> 0b259fcd
                       export const TestLogger = {
                           startLogging: () => {
                               // Do some stuff
@@ -1145,24 +1020,11 @@
                       import { describe } from 'vitest'
 
                       /**
-<<<<<<< HEAD
-                       * Testblock for validating some functionality
-                       *
-                       * The \`describe\` block defines a test suite called "test block".
-                       *
-                       * It contains 3 individual tests:
-                       *
-                       * - \`it('does 1')\` - Tests a simple true check
-                       * - \`it('does 2')\` - Another simple true check
-                       * - \`it('does something else')\` - Attempts to use performance.now incorrectly
-                       */
-=======
                        * A test block with 3 test cases:
                        * - Checks that true equals true
                        * - Checks that true equals true again
                        * - Attempts to record start time but errors due to invalid usage of performance.now
                       */
->>>>>>> 0b259fcd
                       describe('test block', () => {
                           it('does 1', () => {
                               expect(true).toBe(true)
@@ -1202,11 +1064,7 @@
             const lastMessage = await client.firstNonEmptyTranscript(result?.chatResult as string)
             expect(trimEndOfLine(lastMessage.messages.at(-1)?.text ?? '')).toMatchInlineSnapshot(
                 `
-<<<<<<< HEAD
-              " Based on the context you have provided so far, I have information from these file paths:
-=======
               " Based on the codebase context you have provided so far, the file paths are:
->>>>>>> 0b259fcd
 
               - src/trickyLogic.ts
               - src/TestLogger.ts
@@ -1237,18 +1095,11 @@
               " Here is the selected TypeScript code translated to Python:
 
               \`\`\`python
-<<<<<<< HEAD
-              class Animal:
-                  def __init__(self, name: str, is_mammal: bool):
-                      self.name = name
-                      self.is_mammal = is_mammal
-=======
               from typing import NamedTuple
 
               class Animal(NamedTuple):
                   name: str
                   is_mammal: bool
->>>>>>> 0b259fcd
 
                   def make_animal_sound(self) -> str:
                       pass
@@ -1260,14 +1111,6 @@
 
               - Made the class inherit from NamedTuple to make it immutable like the TypeScript interface.
 
-<<<<<<< HEAD
-              - Interface translated to a class
-              - Interface properties become initialization arguments
-              - Method signatures are translated to Python style with return type annotations
-              - Method implementations are stubbed out
-
-              Let me know if you would like me to explain any part of the translation in more detail!"
-=======
               - Changed the method to \`make_animal_sound\` to follow Python naming conventions.
 
               - Added type hints for name, is_mammal, and the method return.
@@ -1277,7 +1120,6 @@
               - Removed the semicolons since they are not used in Python.
 
               Let me know if you would like me to explain or modify anything!"
->>>>>>> 0b259fcd
             `,
                 explainPollyError
             )
@@ -1375,11 +1217,7 @@
                   isMammal: boolean;
 
                   logName() {
-<<<<<<< HEAD
-                      console.log(this.name);
-=======
                     console.log(this.name);
->>>>>>> 0b259fcd
                   }
               }
               /* SELECTION_END */
@@ -1539,13 +1377,8 @@
                    * Test block that contains 3 test cases:
                    * - Does test 1
                    * - Does test 2
-<<<<<<< HEAD
-                   * - Does something else that will error due to incorrect usage of \`performance.now\`
-                   */
-=======
                    * - Does something else that errors due to incorrect usage of \`performance.now\`
                   */
->>>>>>> 0b259fcd
                   describe('test block', () => {
                       it('does 1', () => {
                           expect(true).toBe(true)
