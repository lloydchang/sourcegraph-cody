--- conflicted
+++ resolved
@@ -45,21 +45,6 @@
     }
 
     /**
-<<<<<<< HEAD
-     * Computes the relative path `from` to `to`.
-     */
-    public relativePath(from: URI, to: URI) {
-        // HACK(dantup): It's possible we got here with two URIs that have a Windows drive letter cased
-        // differently. This will cause relative() to produce an incorrect path. As a workaround,
-        // re-create the URIs from fsPath which VS Code normalizes.
-        return isWindows()
-            ? posixAndURIPaths.relative(URI.file(from.fsPath).path, URI.file(to.fsPath).path)
-            : posixAndURIPaths.relative(from.path, to.path)
-    }
-
-    /**
-=======
->>>>>>> ebfdc8d1
      * Builds and caches a single ignore set for all nested ignore files within a workspace root.
      * @param workspaceRoot The workspace root.
      * @param ignoreFiles The URIs and content of all ignore files within the root.
