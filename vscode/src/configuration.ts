--- conflicted
+++ resolved
@@ -62,14 +62,11 @@
             CONFIG_KEY.autocompleteAdvancedServerEndpoint,
             null
         ),
-<<<<<<< HEAD
         autocompleteAdvancedServerSocksProxy: config.get<string | null>(
             CONFIG_KEY.autocompleteAdvancedServerSocksProxy,
             null
         ),
-=======
         autocompleteAdvancedModel: config.get<string | null>(CONFIG_KEY.autocompleteAdvancedModel, null),
->>>>>>> 1a78a304
         autocompleteAdvancedAccessToken: config.get<string | null>(CONFIG_KEY.autocompleteAdvancedAccessToken, null),
         autocompleteAdvancedEmbeddings: config.get(CONFIG_KEY.autocompleteAdvancedEmbeddings, true),
         autocompleteExperimentalCompleteSuggestWidgetSelection: config.get(
